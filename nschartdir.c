--- conflicted
+++ resolved
@@ -133,13 +133,8 @@
  * Load the config parameters, setup the structures
  */
 
-<<<<<<< HEAD
     NS_EXPORT int Ns_ModuleInit(const char *server, const char *module) {
         char *path;
-=======
-    NS_EXPORT int Ns_ModuleInit(char *server, char *module) {
-        const char *path;
->>>>>>> 6f49698d
 
          Ns_Log(Notice, "nschartdir module version %s server: %s", _VERSION, server);
 
